"""Platform for sensor integration."""

from dataclasses import dataclass

from homeassistant.components.sensor import (
    SensorDeviceClass,
    SensorEntity,
    SensorEntityDescription,
)
from homeassistant.const import LIGHT_LUX, PERCENTAGE, EntityCategory, UnitOfInformation
from homeassistant.core import HomeAssistant, callback
from homeassistant.helpers.typing import StateType

from .const import (
    DOMAIN,
    UNFOLDED_CIRCLE_COORDINATOR,
    UNFOLDED_CIRCLE_DOCK_COORDINATORS,
)
from .entity import UnfoldedCircleDockEntity, UnfoldedCircleEntity


@dataclass
class UnfoldedCircleSensorEntityDescription(SensorEntityDescription):
    """Class describing Unfolded Circle Remote sensor entities."""

    unique_id: str = ""


UNFOLDED_CIRCLE_SENSOR: tuple[UnfoldedCircleSensorEntityDescription, ...] = (
    UnfoldedCircleSensorEntityDescription(
        key="battery_level",
        device_class=SensorDeviceClass.BATTERY,
        unit_of_measurement=PERCENTAGE,
        name="Battery",
        has_entity_name=False,
        unique_id="battery",
    ),
    UnfoldedCircleSensorEntityDescription(
        key="ambient_light_intensity",
        unit_of_measurement=LIGHT_LUX,
        device_class=SensorDeviceClass.ILLUMINANCE,
        icon="mdi:sun-wireless",
        name="Illuminance",
        has_entity_name=False,
        unique_id="illuminance",
    ),
    UnfoldedCircleSensorEntityDescription(
        key="power_mode",
        device_class=None,
        entity_category=EntityCategory.DIAGNOSTIC,
        icon="mdi:power-plug-battery",
        name="Power Mode",
        has_entity_name=False,
        unique_id="power_mode",
    ),
    UnfoldedCircleSensorEntityDescription(
        key="memory_available",
        unit_of_measurement=UnitOfInformation.MEBIBYTES,
        device_class=UnitOfInformation.MEBIBYTES,
        entity_category=EntityCategory.DIAGNOSTIC,
        name="Memory Available",
        has_entity_name=False,
        unique_id="memory_available",
        suggested_display_precision=0,
        icon="mdi:memory",
        entity_registry_enabled_default=False,
        entity_registry_visible_default=False,
    ),
    UnfoldedCircleSensorEntityDescription(
        key="storage_available",
        unit_of_measurement=UnitOfInformation.MEBIBYTES,
        device_class=UnitOfInformation.MEBIBYTES,
        entity_category=EntityCategory.DIAGNOSTIC,
        name="Storage Available",
        has_entity_name=False,
        unique_id="storage_available",
        suggested_display_precision=0,
        icon="mdi:harddisk",
        entity_registry_enabled_default=False,
        entity_registry_visible_default=False,
    ),
    UnfoldedCircleSensorEntityDescription(
        key="cpu_load_one",
        unit_of_measurement="load",
        entity_category=EntityCategory.DIAGNOSTIC,
        name="CPU Load Avg (1 min)",
        has_entity_name=False,
        unique_id="cpu_load_1_min",
        suggested_display_precision=2,
        icon="mdi:cpu-64-bit",
        entity_registry_enabled_default=False,
        entity_registry_visible_default=False,
    ),
)

# UNFOLDED_CIRCLE_DOCK_SENSOR: tuple[UnfoldedCircleSensorEntityDescription, ...] = (
#     UnfoldedCircleSensorEntityDescription(
#         key="led_brightness",
#         device_class=SensorDeviceClass.ILLUMINANCE,
#         unit_of_measurement=PERCENTAGE,
#         name="Led Brightness",
#         has_entity_name=True,
#         unique_id="led_brightness",
#     ),
# )


async def async_setup_entry(hass: HomeAssistant, config_entry, async_add_entities):
    """Add sensors for passed config_entry in HA."""
    coordinator = hass.data[DOMAIN][config_entry.entry_id][UNFOLDED_CIRCLE_COORDINATOR]

    async_add_entities(
        UnfoldedCircleSensor(coordinator, description)
        for description in UNFOLDED_CIRCLE_SENSOR
    )

    dock_coordinators = hass.data[DOMAIN][config_entry.entry_id][
        UNFOLDED_CIRCLE_DOCK_COORDINATORS
    ]

    # for dock_coordinator in dock_coordinators:
    #     async_add_entities(
    #         UnfoldedCircleDockSensor(dock_coordinator, description)
    #         for description in UNFOLDED_CIRCLE_DOCK_SENSOR
    #     )


class UnfoldedCircleSensor(UnfoldedCircleEntity, SensorEntity):
    """Unfolded Circle Sensor Class."""

    entity_description = UNFOLDED_CIRCLE_SENSOR

    def __init__(
        self,
        coordinator,
        description: UnfoldedCircleSensorEntityDescription,
    ) -> None:
        """Initialize Unfolded Circle Sensor."""
        super().__init__(coordinator)
        self._attr_unique_id = f"{coordinator.api.model_number}_{self.coordinator.api.serial_number}_{description.unique_id}"
        self._attr_has_entity_name = True
        self._attr_name = f"{description.name}"
        self._attr_unit_of_measurement = description.unit_of_measurement
        self._attr_native_unit_of_measurement = description.unit_of_measurement
        self._device_class = description.device_class
        self._attr_entity_category = description.entity_category
        self._attr_has_entity_name = description.has_entity_name
        self.entity_description = description
        self._state: StateType = None

    async def async_added_to_hass(self) -> None:
        """Run when this Entity has been added to HA."""
        # Add websocket events according to corresponding entities
        if self.entity_description.key == "ambient_light_intensity":
            self.coordinator.subscribe_events["ambient_light"] = True
        if self.entity_description.key == "battery_level":
            self.coordinator.subscribe_events["battery_status"] = True
        if self.entity_description.key == "power_mode":
            self.coordinator.subscribe_events["configuration"] = True
        # Enable polling if one of those entities is enabled
        if self.entity_description.key in [
            "memory_available",
            "storage_available",
            "cpu_load_one",
        ]:
            self.coordinator.polling_data = True
        await super().async_added_to_hass()

    def get_value(self) -> StateType:
        """return native value of entity"""
        if self.coordinator.data:
            self._state = getattr(self.coordinator.api, self.entity_description.key)
            self._attr_native_value = self._state
        return self._state

    @property
    def available(self) -> bool:
        """Return if available."""
        return self.coordinator.api.online

    @callback
    def _handle_coordinator_update(self) -> None:
        """Handle updated data from the coordinator."""
        self._attr_native_value = self.get_value()
<<<<<<< HEAD
        self.async_write_ha_state()

    @property
    def native_value(self) -> StateType:
        """Return native value for entity."""
        return self.get_value()


class UnfoldedCircleDockSensor(UnfoldedCircleDockEntity, SensorEntity):
    """Unfolded Circle Sensor Class."""

    entity_description = UNFOLDED_CIRCLE_SENSOR

    def __init__(
        self,
        coordinator,
        description: UnfoldedCircleSensorEntityDescription,
    ) -> None:
        """Initialize Unfolded Circle Sensor."""
        super().__init__(coordinator)
        self._attr_unique_id = f"{self.coordinator.api.model_name}_{self.coordinator.api.serial_number}_{description.unique_id}"
        self._attr_name = description.name
        self._attr_unit_of_measurement = description.unit_of_measurement
        self._attr_native_unit_of_measurement = description.unit_of_measurement
        self._device_class = description.device_class
        self._attr_entity_category = description.entity_category
        self._attr_has_entity_name = description.has_entity_name
        self.entity_description = description
        self._state: StateType = None

    async def async_added_to_hass(self) -> None:
        """Run when this Entity has been added to HA."""
        # Add websocket events according to corresponding entities
        if self.entity_description.key == "ambient_light_intensity":
            self.coordinator.subscribe_events["ambient_light"] = True
        await super().async_added_to_hass()

    def get_value(self) -> StateType:
        """return native value of entity"""
        self._attr_native_value = getattr(
            self.coordinator.api, self.entity_description.key
        )
        return self._attr_native_value

    @property
    def available(self) -> bool:
        """Return if available."""
        return self.coordinator.api.is_active

    @callback
    def _handle_coordinator_update(self) -> None:
        """Handle updated data from the coordinator."""
        self._attr_native_value = self.get_value()
=======
>>>>>>> 6839dce3
        self.async_write_ha_state()<|MERGE_RESOLUTION|>--- conflicted
+++ resolved
@@ -182,60 +182,4 @@
     def _handle_coordinator_update(self) -> None:
         """Handle updated data from the coordinator."""
         self._attr_native_value = self.get_value()
-<<<<<<< HEAD
-        self.async_write_ha_state()
-
-    @property
-    def native_value(self) -> StateType:
-        """Return native value for entity."""
-        return self.get_value()
-
-
-class UnfoldedCircleDockSensor(UnfoldedCircleDockEntity, SensorEntity):
-    """Unfolded Circle Sensor Class."""
-
-    entity_description = UNFOLDED_CIRCLE_SENSOR
-
-    def __init__(
-        self,
-        coordinator,
-        description: UnfoldedCircleSensorEntityDescription,
-    ) -> None:
-        """Initialize Unfolded Circle Sensor."""
-        super().__init__(coordinator)
-        self._attr_unique_id = f"{self.coordinator.api.model_name}_{self.coordinator.api.serial_number}_{description.unique_id}"
-        self._attr_name = description.name
-        self._attr_unit_of_measurement = description.unit_of_measurement
-        self._attr_native_unit_of_measurement = description.unit_of_measurement
-        self._device_class = description.device_class
-        self._attr_entity_category = description.entity_category
-        self._attr_has_entity_name = description.has_entity_name
-        self.entity_description = description
-        self._state: StateType = None
-
-    async def async_added_to_hass(self) -> None:
-        """Run when this Entity has been added to HA."""
-        # Add websocket events according to corresponding entities
-        if self.entity_description.key == "ambient_light_intensity":
-            self.coordinator.subscribe_events["ambient_light"] = True
-        await super().async_added_to_hass()
-
-    def get_value(self) -> StateType:
-        """return native value of entity"""
-        self._attr_native_value = getattr(
-            self.coordinator.api, self.entity_description.key
-        )
-        return self._attr_native_value
-
-    @property
-    def available(self) -> bool:
-        """Return if available."""
-        return self.coordinator.api.is_active
-
-    @callback
-    def _handle_coordinator_update(self) -> None:
-        """Handle updated data from the coordinator."""
-        self._attr_native_value = self.get_value()
-=======
->>>>>>> 6839dce3
         self.async_write_ha_state()