"""Platform for sensor integration."""

from dataclasses import dataclass

from homeassistant.components.sensor import (
    SensorDeviceClass,
    SensorEntity,
    SensorEntityDescription,
)
from homeassistant.const import (
    LIGHT_LUX,
    PERCENTAGE,
    EntityCategory,
    UnitOfInformation,
)
from homeassistant.core import HomeAssistant, callback
from homeassistant.helpers.typing import StateType

from .entity import UnfoldedCircleEntity
from . import UnfoldedCircleConfigEntry


@dataclass(frozen=True)
class UnfoldedCircleSensorEntityDescription(SensorEntityDescription):
    """Class describing Unfolded Circle Remote sensor entities."""

    unique_id: str = ""


UNFOLDED_CIRCLE_SENSOR: tuple[UnfoldedCircleSensorEntityDescription, ...] = (
    UnfoldedCircleSensorEntityDescription(
        key="battery_level",
        device_class=SensorDeviceClass.BATTERY,
        unit_of_measurement=PERCENTAGE,
        name="Battery",
        unique_id="battery",
    ),
    UnfoldedCircleSensorEntityDescription(
        key="ambient_light_intensity",
        unit_of_measurement=LIGHT_LUX,
        device_class=SensorDeviceClass.ILLUMINANCE,
        icon="mdi:sun-wireless",
        name="Illuminance",
        unique_id="illuminance",
    ),
    UnfoldedCircleSensorEntityDescription(
        key="power_mode",
        device_class=None,
        entity_category=EntityCategory.DIAGNOSTIC,
        icon="mdi:power-plug-battery",
        name="Power Mode",
        unique_id="power_mode",
    ),
    UnfoldedCircleSensorEntityDescription(
        key="memory_available",
        unit_of_measurement=UnitOfInformation.MEBIBYTES,
        device_class=UnitOfInformation.MEBIBYTES,
        entity_category=EntityCategory.DIAGNOSTIC,
        name="Memory Available",
        unique_id="memory_available",
        suggested_display_precision=0,
        icon="mdi:memory",
        entity_registry_enabled_default=False,
        entity_registry_visible_default=False,
    ),
    UnfoldedCircleSensorEntityDescription(
        key="storage_available",
        unit_of_measurement=UnitOfInformation.MEBIBYTES,
        device_class=UnitOfInformation.MEBIBYTES,
        entity_category=EntityCategory.DIAGNOSTIC,
        name="Storage Available",
        unique_id="storage_available",
        suggested_display_precision=0,
        icon="mdi:harddisk",
        entity_registry_enabled_default=False,
        entity_registry_visible_default=False,
    ),
    UnfoldedCircleSensorEntityDescription(
        key="cpu_load_one",
        unit_of_measurement="load",
        entity_category=EntityCategory.DIAGNOSTIC,
        name="CPU Load Avg (1 min)",
        unique_id="cpu_load_1_min",
        suggested_display_precision=2,
        icon="mdi:cpu-64-bit",
        entity_registry_enabled_default=False,
        entity_registry_visible_default=False,
    ),
    UnfoldedCircleSensorEntityDescription(
        key="remote_entities",
        entity_category=EntityCategory.DIAGNOSTIC,
        name="Remote entities",
        unique_id="remote_entities",
        icon="mdi:remote",
        suggested_display_precision=0,
        entity_registry_enabled_default=True,
        entity_registry_visible_default=False,
    ),
)


async def async_setup_entry(
    hass: HomeAssistant, config_entry: UnfoldedCircleConfigEntry, async_add_entities
):
    """Add sensors for passed config_entry in HA."""
    coordinator = config_entry.runtime_data.coordinator

    async_add_entities(
        UnfoldedCircleSensor(coordinator, description)
        for description in UNFOLDED_CIRCLE_SENSOR
    )


class UnfoldedCircleSensor(UnfoldedCircleEntity, SensorEntity):
    """Unfolded Circle Sensor Class."""

    entity_description = UNFOLDED_CIRCLE_SENSOR

    def __init__(
        self,
        coordinator,
        description: UnfoldedCircleSensorEntityDescription,
    ) -> None:
        """Initialize Unfolded Circle Sensor."""
        super().__init__(coordinator)
        self._attr_unique_id = f"{coordinator.api.model_number}_{self.coordinator.api.serial_number}_{description.unique_id}"
        self._attr_has_entity_name = True
        self._attr_name = description.name
        self._attr_unit_of_measurement = description.unit_of_measurement
        self._attr_native_unit_of_measurement = description.unit_of_measurement
        self._device_class = description.device_class
        self._attr_entity_category = description.entity_category
        self.entity_description = description
        self._state: StateType = None
        self._attr_extra_state_attributes = {}

    async def async_added_to_hass(self) -> None:
        """Run when this Entity has been added to HA."""
        # Add websocket events according to corresponding entities
        if self.entity_description.key == "ambient_light_intensity":
            self.coordinator.subscribe_events["ambient_light"] = True
        if self.entity_description.key == "battery_level":
            self.coordinator.subscribe_events["battery_status"] = True
        if self.entity_description.key == "power_mode":
            self.coordinator.subscribe_events["configuration"] = True
        # Enable polling if one of those entities is enabled
        if self.entity_description.key in [
            "memory_available",
            "storage_available",
            "cpu_load_one",
        ]:
            self.coordinator.polling_data = True

        if self.entity_description.key == "remote_entities":
            self._attr_extra_state_attributes = {"Synchronized entities": 0}
<<<<<<< HEAD
            if (self.coordinator.config_entry.options
                    and self.coordinator.config_entry.options.get("available_entities", None)):
                self._attr_extra_state_attributes["Available entities"] = self.coordinator.config_entry.options.get(
                    "available_entities", [])
                self._attr_extra_state_attributes["Synchronized entities"] = (
                    len(self._attr_extra_state_attributes["Available entities"]))
=======
            if self.coordinator.config_entry.data.get("available_entities", None):
                self._attr_extra_state_attributes["Available entities"] = (
                    self.coordinator.config_entry.data.get("available_entities", [])
                )
                self._attr_extra_state_attributes["Synchronized entities"] = len(
                    self._attr_extra_state_attributes["Available entities"]
                )
>>>>>>> b89bb0a9

        await super().async_added_to_hass()

    def get_value(self) -> StateType:
        """return native value of entity"""
        if self.entity_description.key == "remote_entities":
            return self._attr_extra_state_attributes.get("Synchronized entities", 0)
        if self.coordinator.data:
            self._state = getattr(self.coordinator.api, self.entity_description.key)
            self._attr_native_value = self._state
        return self._state

    @property
    def available(self) -> bool:
        """Return if available."""
        return self.coordinator.api.online

    @callback
    def _handle_coordinator_update(self) -> None:
        """Handle updated data from the coordinator."""
        self._attr_native_value = self.get_value()
        self.async_write_ha_state()

    @property
    def native_value(self) -> StateType:
        """Return native value for entity."""
        return self.get_value()<|MERGE_RESOLUTION|>--- conflicted
+++ resolved
@@ -153,22 +153,11 @@
 
         if self.entity_description.key == "remote_entities":
             self._attr_extra_state_attributes = {"Synchronized entities": 0}
-<<<<<<< HEAD
-            if (self.coordinator.config_entry.options
-                    and self.coordinator.config_entry.options.get("available_entities", None)):
-                self._attr_extra_state_attributes["Available entities"] = self.coordinator.config_entry.options.get(
+            if self.coordinator.config_entry.data.get("available_entities", None):
+                self._attr_extra_state_attributes["Available entities"] = self.coordinator.config_entry.data.get(
                     "available_entities", [])
                 self._attr_extra_state_attributes["Synchronized entities"] = (
                     len(self._attr_extra_state_attributes["Available entities"]))
-=======
-            if self.coordinator.config_entry.data.get("available_entities", None):
-                self._attr_extra_state_attributes["Available entities"] = (
-                    self.coordinator.config_entry.data.get("available_entities", [])
-                )
-                self._attr_extra_state_attributes["Synchronized entities"] = len(
-                    self._attr_extra_state_attributes["Available entities"]
-                )
->>>>>>> b89bb0a9
 
         await super().async_added_to_hass()
 
